--- conflicted
+++ resolved
@@ -4,7 +4,6 @@
 
   INCOMPATIBLE CHANGES
 
-<<<<<<< HEAD
     HDFS-1526. Dfs client name for a map/reduce task should be unique
     among threads. (hairong)
 
@@ -22,9 +21,19 @@
 
     HDFS-1675. Support transferring RBW between datanodes. (szetszwo)
 
-    HDFS-1785. In BlockReceiver and DataXceiver, clientName.length() is used
-    multiple times for determining whether the source is a client or a
-    datanode.  (szetszwo)
+    HDFS-1761. Add a new DataTransferProtocol operation, Op.TRANSFER_BLOCK,
+    for transferring RBW/Finalized with acknowledgement and without using RPC.
+    (szetszwo)
+
+    HDFS_1630. Support fsedits checksum. (hairong)
+
+    HDFS-1606. Provide a stronger data guarantee in the write pipeline by
+    adding a new datanode when an existing datanode failed.  (szetszwo)
+
+    HDFS-1442. Api to get delegation token in Hdfs class. (jitendra)
+
+    HDFS-1070. Speedup namenode image loading and saving by storing only
+    local file names. (hairong)
 
   IMPROVEMENTS
 
@@ -73,9 +82,6 @@
     HDFS-1736. Remove the dependency from DatanodeJspHelper to FsShell.
     (Daryn Sharp via szetszwo)
     
-    HDFS-1731. Amend previous commit for this JIRA to fix build on Cygwin.
-    (todd)
-
     HDFS-780. Revive TestFuseDFS. (eli)
 
     HDFS-1445. Batch the calls in DataStorage to FileUtil.createHardLink().
@@ -90,6 +96,31 @@
     HDFS-1120. Make DataNode's block-to-device placement policy pluggable
     (Harsh J Chouraria via todd)
 
+    HDFS-1785. In BlockReceiver and DataXceiver, clientName.length() is used
+    multiple times for determining whether the source is a client or a
+    datanode.  (szetszwo)
+
+    HDFS-1789. Refactor frequently used codes from DFSOutputStream and
+    DataXceiver.  (szetszwo)
+
+    HDFS-1767. Namenode ignores non-initial block report from datanodes
+    when in safemode during startup. (Matt Foley via suresh)
+
+    HDFS-1817. Move pipeline_Fi_[39-51] from TestFiDataTransferProtocol
+    to TestFiPipelineClose.  (szetszwo)
+
+    HDFS-1760. In FSDirectory.getFullPathName(..), it is better to return "/"
+    for root directory instead of an empty string.  (Daryn Sharp via szetszwo)
+
+    HDFS-1833. Reduce repeated string constructions and unnecessary fields,
+    and fix comments in BlockReceiver.PacketResponder.  (szetszwo)
+
+    HDFS-1486. Generalize CLITest structure and interfaces to faciliate
+    upstream adoption (e.g. for web testing). (cos)
+
+    HDFS-1844. Move "fs -help" shell command tests from HDFS to COMMOM; see
+    also HADOOP-7230.  (Daryn Sharp via szetszwo)
+
   OPTIMIZATIONS
 
     HDFS-1458. Improve checkpoint performance by avoiding unnecessary image
@@ -142,30 +173,27 @@
 
     HDFS-1770. TestFiRename fails due to invalid block size. (eli)
 
+    HDFS-1797. Fix new findbugs warning introduced by HDFS-1120 (todd)
+
+    HDFS-1611. Fix up some log messages in DFSClient and MBean registration
+    (Uma Maheswara Rao G via todd)
+
+    HDFS-1543. Reduce dev. cycle time by moving system testing artifacts from
+    default build and push to maven for HDFS (Luke Lu via cos)
+
+    HDFS-1818. TestHDFSCLI is failing on trunk after HADOOP-7202.
+    (Aaron T. Myers via todd)
+
+    HDFS-1828. TestBlocksWithNotEnoughRacks intermittently fails assert.
+    (Matt Foley via eli)
+
+    HDFS-1824. delay instantiation of file system object until it is
+     needed (linked to HADOOP-7207) (boryas)
+
+    HDFS-1831. Fix append bug in FileContext and implement CreateFlag
+    check (related to HADOOP-7223). (suresh)
+
 Release 0.22.0 - Unreleased
-=======
-    HDFS-538. Per the contract elucidated in HADOOP-6201, throw
-    FileNotFoundException from FileSystem::listStatus rather than returning
-    null. (Jakob Homan via cdouglas)
-
-    HDFS-602. DistributedFileSystem mkdirs throws FileAlreadyExistsException
-    instead of FileNotFoundException. (Boris Shkolnik via suresh)
-
-    HDFS-544. Add a "rbw" subdir to DataNode data directory. (hairong)
-
-    HDFS-576. Block report includes under-construction replicas. (shv)
-
-    HDFS-636. SafeMode counts complete blocks only. (shv)
-
-    HDFS-644. Lease recovery, concurrency support. (shv)
-
-    HDFS-570. Get last block length from a data-node when opening a file
-    being written to. (Tsz Wo (Nicholas), SZE via shv)
-
-    HDFS-657. Remove unused legacy data-node protocol methods. (shv)
-
-    HDFS-658. Block recovery for primary data-node. (shv)
->>>>>>> 95a1f919
 
   NEW FEATURES
 
@@ -618,6 +646,17 @@
 
     HDFS-1625. Ignore disk space values in TestDataNodeMXBean.  (szetszwo)
 
+    HDFS-1781. Fix the path for jsvc in bin/hdfs.  (John George via szetszwo)
+
+    HDFS-1782. Fix an NPE in FSNamesystem.startFileInternal(..).
+    (John George via szetszwo)
+
+    HDFS-1821. Fix username resolution in NameNode.createSymlink(..) and
+    FSDirectory.addSymlink(..).  (John George via szetszwo)
+
+    HDFS-1806. TestBlockReport.blockReport_08() and _09() are timing-dependent
+    and likely to fail on fast servers. (Matt Foley via eli)
+
 Release 0.21.1 - Unreleased
 
   IMPROVEMENTS
@@ -984,68 +1023,8 @@
 
     HDFS-680. Add new access method to a copy of a block's replica. (shv)
 
-<<<<<<< HEAD
     HDFS-704. Unify build property names to facilitate cross-projects
     modifications (cos)
-=======
-    HDFS-492. Add two JSON JSP pages to the Namenode for providing corrupt
-    blocks/replicas information.  (Bill Zeller via szetszwo)
-
-    HDFS-578. Add support for new FileSystem method for clients to get server
-    defaults. (Kan Zhang via suresh)
-
-    HDFS-595. umask settings in configuration may now use octal or symbolic 
-    instead of decimal. (Jakob Homan via suresh)
-
-    HADOOP-6234. Updated hadoop-core and test jars to propagate new option 
-    dfs.umaskmode in configuration. (Jakob Homan via suresh)
-
-    HDFS-235. Add support for byte ranges in HftpFileSystem to serve
-    range of bytes from a file. (Bill Zeller via suresh)
-
-    HDFS-385. Add support for an experimental API that allows a module external
-    to HDFS to specify how HDFS blocks should be placed. (dhruba)
-
-    HADOOP-4952. Update hadoop-core and test jars to propagate new FileContext
-    file system application interface. (Sanjay Radia via suresh).
-
-    HDFS-567. Add block forensics contrib tool to print history of corrupt and
-    missing blocks from the HDFS logs.
-    (Bill Zeller, Jithendra Pandey via suresh).
-
-    HDFS-610. Support o.a.h.fs.FileContext.  (Sanjay Radia via szetszwo)
-
-    HDFS-536. Support hflush at DFSClient. (hairong)
-
-    HDFS-517. Introduce BlockInfoUnderConstruction to reflect block replica
-    states while writing. (shv)
-
-    HDFS-565. Introduce block committing logic during new block allocation
-    and file close. (shv)
-
-    HDFS-537. DataNode exposes a replica's meta info to BlockReceiver for the
-    support of dfs writes/hflush. It also updates a replica's bytes received,
-    bytes on disk, and bytes acked after receiving a packet. (hairong)
-
-    HDFS-585. Datanode should serve up to visible length of a replica for read
-    requests.  (szetszwo)
-
-    HDFS-604. Block report processing for append. (shv)
-
-    HDFS-619. Support replica recovery initialization in datanode for the new
-    append design.  (szetszwo)
-
-    HDFS-592. Allow clients to fetch a new generation stamp from NameNode for
-    pipeline recovery. (hairong)
-
-    HDFS-624. Support a new algorithm for pipeline recovery and pipeline setup
-    for append. (hairong)
-
-    HDFS-627. Support replica update in data-node.
-    (Tsz Wo (Nicholas), SZE and Hairong Kuang via shv)
-
-    HDFS-642. Support pipeline close and close error recovery. (hairong)
->>>>>>> 95a1f919
 
     HDFS-705. Create an adapter to access some of package-private methods of
     DataNode from tests (cos)
@@ -1054,16 +1033,8 @@
     tests and change SleepAction to support uniform random sleeping over an
     interval.  (szetszwo)
 
-<<<<<<< HEAD
     HDFS-713. Need to properly check the type of the test class from an aspect
     (cos)
-=======
-    HDFS-377. Separate codes which implement DataTransferProtocol.
-    (szetszwo)
-
-    HDFS-396. NameNode image and edits directories are specified as URIs.
-    (Luca Telloli via rangadi)
->>>>>>> 95a1f919
 
     HDFS-716. Define a pointcut for pipeline close and add a few fault
     injection tests to simulate out of memory problem.  (szetszwo)
@@ -1277,122 +1248,6 @@
 
     HDFS-946. NameNode should not return full path name when lisitng a
     diretory or getting the status of a file. (hairong)
-
-    HDFS-493. Change build.xml so that the fault-injected tests are executed
-    only by the run-test-*-fault-inject targets.  (Konstantin Boudnik via
-    szetszwo)
-
-    HDFS-446. Improvements to Offline Image Viewer. (Jakob Homan via shv)
-
-    HADOOP-6160. Fix releaseaudit target to run on specific directories.
-    (gkesavan)
-
-    HDFS-501. Use enum to define the constants in DataTransferProtocol.
-    (szetszwo)
-
-    HDFS-508. Factor out BlockInfo from BlocksMap. (shv)
-
-    HDFS-510. Rename DatanodeBlockInfo to be ReplicaInfo.
-    (Jakob Homan & Hairong Kuang via shv)
-
-    HDFS-500. Deprecate NameNode methods deprecated in NameNodeProtocol.
-    (Jakob Homan via shv)
-
-    HDFS-514. Change DFSClient.namenode from public to private.  (Bill Zeller
-    via szetszwo)
-
-    HDFS-496. Use PureJavaCrc32 in HDFS.  (Todd Lipcon via szetszwo)
-
-    HDFS-511. Remove redundant block searches in BlockManager. (shv)
-
-    HDFS-504. Update the modification time of a file when the file 
-    is closed. (Chun Zhang via dhruba)
-
-    HDFS-498. Add development guide and documentation for the fault injection
-    framework.  (Konstantin Boudnik via szetszwo)
-
-    HDFS-524. Further DataTransferProtocol code refactoring.  (szetszwo)
-
-    HDFS-529. Use BlockInfo instead of Block to avoid redundant block searches
-    in BlockManager. (shv)
-
-    HDFS-530. Refactor TestFileAppend* to remove code duplication.
-    (Konstantin Boudnik via szetszwo)
-
-    HDFS-451. Add fault injection tests for DataTransferProtocol.  (szetszwo)
-
-    HDFS-409. Add more access token tests.  (Kan Zhang via szetszwo)
-
-    HDFS-546. DatanodeDescriptor iterates blocks as BlockInfo. (shv)
-
-    HDFS-457. Do not shutdown datanode if some, but not all, volumes fail.
-    (Boris Shkolnik via szetszwo)
-
-    HDFS-548. TestFsck takes nearly 10 minutes to run. (hairong)
-
-    HDFS-539. Refactor fault injeciton pipeline test util for future reuse.
-    (Konstantin Boudnik via szetszwo)
-
-    HDFS-552. Change TestFiDataTransferProtocol to junit 4 and add a few new
-    tests.  (szetszwo)
-
-    HDFS-563. Simplify the codes in FSNamesystem.getBlockLocations(..).
-    (szetszwo)
-
-    HDFS-581. Introduce an iterator over blocks in the block report array. (shv)
-
-    HDFS-549. Add a new target, run-with-fault-inject-testcaseonly, which
-    allows an execution of non-FI tests in FI-enable environment.  (Konstantin
-    Boudnik via szetszwo)
-
-    HDFS-173. Namenode will not block until a large directory deletion completes.
-    It allows other operations when the deletion is in progress. (suresh)
-
-    HDFS-551. Create new functional test for a block report. (Konstantin
-    Boudnik via hairong)
-
-    HDFS-288. Redundant computation in hashCode() implementation.
-    (szetszwo via tomwhite)
-
-    HDFS-412. Hadoop JMX usage makes Nagios monitoring impossible.
-    (Brian Bockelman via tomwhite)
-
-    HDFS-472. Update hdfsproxy documentation. Adds a setup guide and design
-    document. (Zhiyong Zhang via cdouglas)
-
-    HDFS-617. Support non-recursive create().  (Kan Zhang via szetszwo)
-
-    HDFS-618. Support non-recursive mkdir().  (Kan Zhang via szetszwo)
-
-    HDFS-574. Split the documentation between the subprojects.
-    (Corinne Chandel via omalley)
-
-    HDFS-598. Eclipse launch task for HDFS. (Eli Collins via tomwhite)
-
-    HDFS-509. Redesign DataNode volumeMap to include all types of Replicas.
-    (hairong)
-
-    HDFS-562. Add a test for NameNode.getBlockLocations(..) to check read from
-    un-closed file.  (szetszwo)
-
-    HDFS-543. Break FSDatasetInterface#writToBlock() into writeToRemporary,
-    writeToRBW, ad append. (hairong)
-
-    HDFS-603. Add a new interface, Replica, which is going to replace the use
-    of Block in datanode.  (szetszwo)
-
-    HDFS-589. Change block write protocol to support pipeline recovery.
-    (hairong)
-
-    HDFS-652. Replace BlockInfo.isUnderConstruction() with isComplete() (shv)
-
-    HDFS-648. Change some methods in AppendTestUtil to public.  (Konstantin
-    Boudnik via szetszwo)
-
-    HDFS-662. Unnecessary info message from DFSClient. (hairong)
-
-    HDFS-518. Create new tests for Append's hflush. (Konstantin Boudnik
-    via szetszwo)
 
   BUG FIXES
 
@@ -1487,15 +1342,9 @@
     HDFS-629. Remove ReplicationTargetChooser.java along with fixing 
     import warnings generated by Eclipse. (dhruba)
 
-<<<<<<< HEAD
     HDFS-637. DataNode sends a Success ack when block write fails. (hairong)
 
     HDFS-640. Fixed TestHDFSFileContextMainOperations.java build failure. (suresh)
-=======
-    HDFS-640. Fix TestHDFSFileContextMainOperations.java build failure. (suresh)
-
-    HDFS-637. DataNode sends a Success ack when block write fails. (hairong)
->>>>>>> 95a1f919
 
     HDFS-547. TestHDFSFileSystemContract#testOutputStreamClosedTwice
     sometimes fails with CloseByInterruptException. (hairong)
@@ -1519,7 +1368,6 @@
 
     HDFS-665. TestFileAppend2 sometimes hangs. (hairong)
 
-<<<<<<< HEAD
     HDFS-676. Fix NPE in FSDataset.updateReplicaUnderRecovery() (shv)
 
     HDFS-673. BlockReceiver#PacketResponder should not remove a packet from
@@ -1860,8 +1708,6 @@
     
     HDFS-1377. Quota bug for partial blocks allows quotas to be violated. (eli)
 
-=======
->>>>>>> 95a1f919
 Release 0.20.1 - 2009-09-01
 
   IMPROVEMENTS
@@ -1876,11 +1722,7 @@
     HDFS-527. Remove/deprecate unnecessary DFSClient constructors.  (szetszwo)
 
     HDFS-525. The SimpleDateFormat object in ListPathsServlet is not thread
-<<<<<<< HEAD
     safe. (Suresh Srinivas and cdouglas)
 
     HDFS-761. Fix failure to process rename operation from edits log due to 
-    quota verification. (suresh)
-=======
-    safe. (Suresh Srinivas and cdouglas)
->>>>>>> 95a1f919
+    quota verification. (suresh)