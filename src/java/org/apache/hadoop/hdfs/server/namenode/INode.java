--- conflicted
+++ resolved
@@ -25,10 +25,7 @@
 import org.apache.hadoop.fs.permission.*;
 import org.apache.hadoop.hdfs.DFSUtil;
 import org.apache.hadoop.hdfs.protocol.Block;
-<<<<<<< HEAD
 import org.apache.hadoop.util.StringUtils;
-=======
->>>>>>> 95a1f919
 
 /**
  * We keep an in-memory representation of the file/block hierarchy.
@@ -36,7 +33,6 @@
  * directory inodes.
  */
 abstract class INode implements Comparable<byte[]>, FSInodeInfo {
-<<<<<<< HEAD
   /*
    *  The inode name is in java UTF8 encoding; 
    *  The name in HdfsFileStatus should keep the same encoding as this.
@@ -44,8 +40,6 @@
    *  clientProtocol are changed; The decoding at the client
    *  side should change accordingly.
    */
-=======
->>>>>>> 95a1f919
   protected byte[] name;
   protected INodeDirectory parent;
   protected long modificationTime;
@@ -239,12 +233,8 @@
 
 
   String getLocalParentDir() {
-    INode p_node=getParent();
-
-    if(p_node == null)
-      return "/";
-    else
-      return p_node.getFullPathName();
+    INode inode = isRoot() ? this : getParent();
+    return (inode != null) ? inode.getFullPathName() : "";
   }
 
   /**
@@ -277,12 +267,7 @@
 
   /** {@inheritDoc} */
   public String toString() {
-    String i_path=getFullPathName();
-
-    if(i_path.length() == 0)
-      i_path="/";
-
-    return "\"" + i_path + "\":"
+    return "\"" + getFullPathName() + "\":"
     + getUserName() + ":" + getGroupName() + ":"
     + (isDirectory()? "d": "-") + getFsPermission();
   }
@@ -484,7 +469,6 @@
       // regular directory
       return new INodeDirectory(permissions, modificationTime);
     }
-<<<<<<< HEAD
     // check if symbolic link
     if (symlink.length() != 0) {
       return new INodeSymlink(symlink, modificationTime, atime, permissions);
@@ -492,8 +476,5 @@
     // file
     return new INodeFile(permissions, blocks, replication,
         modificationTime, atime, preferredBlockSize);
-=======
-    return null;
->>>>>>> 95a1f919
   }
 }