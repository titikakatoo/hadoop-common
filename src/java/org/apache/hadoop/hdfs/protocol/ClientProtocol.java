--- conflicted
+++ resolved
@@ -58,15 +58,9 @@
    * Compared to the previous version the following changes have been introduced:
    * (Only the latest change is reflected.
    * The log of historical changes can be retrieved from the svn).
-<<<<<<< HEAD
-   * 53: changed addBlock to include a list of excluded datanodes.
-   */
-  public static final long versionID = 53L;
-=======
    * 60: Replace full getListing with iterative getListinng.
    */
   public static final long versionID = 60L;
->>>>>>> 8d93e39e
   
   ///////////////////////////////////////
   // File contents
@@ -233,13 +227,9 @@
    * @throws DSQuotaExceededException if the directory's quota is exceeded.
    */
   public LocatedBlock addBlock(String src, String clientName,
-<<<<<<< HEAD
-      Block previous, DatanodeInfo[] excludedNodes) throws IOException;
-=======
                                @Nullable Block previous,
                                @Nullable DatanodeInfo[] excludedNodes) 
     throws IOException, UnresolvedLinkException, DSQuotaExceededException;
->>>>>>> 8d93e39e
 
   /**
    * The client is done writing data to the given filename, and would 
@@ -258,14 +248,9 @@
    * times before succeeding.
    * @throws UnresolvedLinkException if the path contains a symlink. 
    */
-<<<<<<< HEAD
-  public boolean complete(String src, String clientName,
-                          Block last) throws IOException;
-=======
   public boolean complete(String src, String clientName, Block last) 
     throws IOException, UnresolvedLinkException;
                           
->>>>>>> 8d93e39e
 
   /**
    * The client wants to report corrupted blocks (blocks with specified
@@ -646,9 +631,6 @@
    *              by this call.
    * @throws UnresolvedLinkException if the path contains a symlink. 
    */
-<<<<<<< HEAD
-  public void setTimes(String src, long mtime, long atime) throws IOException;
-=======
   public void setTimes(String src, long mtime, long atime) 
       throws IOException, UnresolvedLinkException;
 
@@ -673,7 +655,6 @@
    * @throws IOException
    */
   public String getLinkTarget(String path) throws IOException; 
->>>>>>> 8d93e39e
   
   /**
    * Get a new generation stamp together with an access token for 
@@ -688,11 +669,7 @@
    * @throws IOException if any error occurs
    */
   public LocatedBlock updateBlockForPipeline(Block block, String clientName) 
-<<<<<<< HEAD
-  throws IOException;
-=======
       throws IOException;
->>>>>>> 8d93e39e
 
   /**
    * Update a pipeline for a block under construction
@@ -705,9 +682,6 @@
    */
   public void updatePipeline(String clientName, Block oldBlock, 
       Block newBlock, DatanodeID[] newNodes)
-<<<<<<< HEAD
-  throws IOException;
-=======
       throws IOException;
 
   /**
@@ -738,5 +712,4 @@
    */
   public void cancelDelegationToken(Token<DelegationTokenIdentifier> token)
       throws IOException;
->>>>>>> 8d93e39e
 }