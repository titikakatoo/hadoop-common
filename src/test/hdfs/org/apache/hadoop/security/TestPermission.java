--- conflicted
+++ resolved
@@ -25,10 +25,7 @@
 import org.apache.commons.logging.LogFactory;
 import org.apache.hadoop.conf.Configuration;
 import org.apache.hadoop.hdfs.DFSConfigKeys;
-<<<<<<< HEAD
-=======
 import org.apache.hadoop.hdfs.DFSTestUtil;
->>>>>>> 8d93e39e
 import org.apache.hadoop.hdfs.HdfsConfiguration;
 import org.apache.hadoop.hdfs.MiniDFSCluster;
 import org.apache.hadoop.fs.*;
@@ -64,8 +61,6 @@
     return s.getPermission();
   }
 
-<<<<<<< HEAD
-=======
   /**
    * Tests backward compatibility. Configuration can be
    * either set with old param dfs.umask that takes decimal umasks
@@ -99,7 +94,6 @@
     assertEquals(18, FsPermission.getUMask(conf).toShort());
   }
 
->>>>>>> 8d93e39e
   public void testCreate() throws Exception {
     Configuration conf = new HdfsConfiguration();
     conf.setBoolean(DFSConfigKeys.DFS_PERMISSIONS_ENABLED_KEY, true);
@@ -154,11 +148,7 @@
   }
 
   public void testFilePermision() throws Exception {
-<<<<<<< HEAD
-    Configuration conf = new HdfsConfiguration();
-=======
     final Configuration conf = new HdfsConfiguration();
->>>>>>> 8d93e39e
     conf.setBoolean(DFSConfigKeys.DFS_PERMISSIONS_ENABLED_KEY, true);
     MiniDFSCluster cluster = new MiniDFSCluster(conf, 3, true, null);
     cluster.waitActive();
